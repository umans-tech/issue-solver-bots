--- conflicted
+++ resolved
@@ -1915,13 +1915,9 @@
   '@types/node@22.13.9':
     resolution: {integrity: sha512-acBjXdRJ3A6Pb3tqnw9HZmyR3Fiol3aGxRCK1x3d+6CDAMjl7I649wpSd+yNURCjbOUGu9tqtLKnTGxmK6CyGw==}
 
-<<<<<<< HEAD
+
   '@types/node@22.15.24':
     resolution: {integrity: sha512-w9CZGm9RDjzTh/D+hFwlBJ3ziUaVw7oufKA3vOFSOZlzmW9AkZnfjPb+DLnrV6qtgL/LNmP0/2zBNCFHL3F0ng==}
-=======
-  '@types/node@22.15.21':
-    resolution: {integrity: sha512-EV/37Td6c+MgKAbkcLG6vqZ2zEYHD7bvSrzqqs2RIhbA6w3x+Dqz8MZM3sP6kGTeLrdoOgKZe+Xja7tUB2DNkQ==}
->>>>>>> 43e268d5
 
   '@types/papaparse@5.3.15':
     resolution: {integrity: sha512-JHe6vF6x/8Z85nCX4yFdDslN11d+1pr12E526X8WAfhadOeaOTx5AuIkvDKIBopfvlzpzkdMx4YyvSKCM9oqtw==}
@@ -6686,11 +6682,7 @@
     dependencies:
       undici-types: 6.20.0
 
-<<<<<<< HEAD
   '@types/node@22.15.24':
-=======
-  '@types/node@22.15.21':
->>>>>>> 43e268d5
     dependencies:
       undici-types: 6.21.0
     optional: true
@@ -6703,22 +6695,14 @@
 
   '@types/pg@8.11.11':
     dependencies:
-<<<<<<< HEAD
       '@types/node': 22.15.24
-=======
-      '@types/node': 22.15.21
->>>>>>> 43e268d5
       pg-protocol: 1.10.0
       pg-types: 4.0.2
     optional: true
 
   '@types/pg@8.11.6':
     dependencies:
-<<<<<<< HEAD
       '@types/node': 22.15.24
-=======
-      '@types/node': 22.15.21
->>>>>>> 43e268d5
       pg-protocol: 1.10.0
       pg-types: 4.0.2
     optional: true
