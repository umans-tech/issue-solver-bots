--- conflicted
+++ resolved
@@ -244,17 +244,12 @@
         return new Response('Not found', { status: 404 });
     }
     
-<<<<<<< HEAD
     if (!chat) {
         return new Response('Not found', { status: 404 });
     }
     
     if (chat.visibility !== 'public' && !session?.user) {
       return new Response('Unauthorized', { status: 401 });
-=======
-    if (!chat) {    
-      return new Response('Not found', { status: 404 });
->>>>>>> 43e268d5
     }
     
     if (chat.visibility !== 'public' && !session?.user) {
